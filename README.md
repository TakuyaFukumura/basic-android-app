# basic-android-app
Androidアプリ開発のベースとなるリポジトリ

## 要件
- Java 17
- Android SDK
- Kotlin 2.0.21

<<<<<<< HEAD
## CI/CD設定

このプロジェクトには GitHub Actions を使用したCI設定が含まれています。

### 自動実行されるタスク

- **ビルド**: デバッグ版APKの作成
- **テスト**: 単体テストの実行 
- **Lint**: コード品質チェック
- **成果物**: APKファイルとテスト結果のアーティファクト保存

### ワークフロー

`.github/workflows/ci.yml` ファイルに設定されており、以下のタイミングで自動実行されます：

- `main` または `develop` ブランチへのプッシュ
- `main` または `develop` ブランチに対するプルリクエストの作成・更新

## 開発環境

- **Java**: 17
- **Android Gradle Plugin**: 8.1.0
- **Kotlin**: 2.0.21
- **ターゲットSDK**: 36
- **最小SDK**: 24

=======
>>>>>>> 8e19087f
## バージョン履歴
- v0.2.0: Java 17に移行
- v0.1.0: 初期バージョン（Java 11）<|MERGE_RESOLUTION|>--- conflicted
+++ resolved
@@ -6,35 +6,6 @@
 - Android SDK
 - Kotlin 2.0.21
 
-<<<<<<< HEAD
-## CI/CD設定
-
-このプロジェクトには GitHub Actions を使用したCI設定が含まれています。
-
-### 自動実行されるタスク
-
-- **ビルド**: デバッグ版APKの作成
-- **テスト**: 単体テストの実行 
-- **Lint**: コード品質チェック
-- **成果物**: APKファイルとテスト結果のアーティファクト保存
-
-### ワークフロー
-
-`.github/workflows/ci.yml` ファイルに設定されており、以下のタイミングで自動実行されます：
-
-- `main` または `develop` ブランチへのプッシュ
-- `main` または `develop` ブランチに対するプルリクエストの作成・更新
-
-## 開発環境
-
-- **Java**: 17
-- **Android Gradle Plugin**: 8.1.0
-- **Kotlin**: 2.0.21
-- **ターゲットSDK**: 36
-- **最小SDK**: 24
-
-=======
->>>>>>> 8e19087f
 ## バージョン履歴
 - v0.2.0: Java 17に移行
 - v0.1.0: 初期バージョン（Java 11）